package gossip

import (
	"errors"
	"math/big"
	"sync/atomic"

	"github.com/Fantom-foundation/lachesis-base/gossip/dagprocessor"
	"github.com/Fantom-foundation/lachesis-base/hash"
	"github.com/Fantom-foundation/lachesis-base/inter/dag"
	"github.com/ethereum/go-ethereum/common"

	"github.com/Fantom-foundation/go-opera/eventcheck"
	"github.com/Fantom-foundation/go-opera/eventcheck/epochcheck"
	"github.com/Fantom-foundation/go-opera/gossip/emitter"
	"github.com/Fantom-foundation/go-opera/inter"
	"github.com/Fantom-foundation/go-opera/inter/iblockproc"
	"github.com/Fantom-foundation/go-opera/utils/concurrent"
)

var (
	errStopped         = errors.New("service is stopped")
	errWrongMedianTime = errors.New("wrong event median time")
	errWrongEpochHash  = errors.New("wrong event epoch hash")
)

func (s *Service) buildEvent(e *inter.MutableEventPayload, onIndexed func()) error {
	// set some unique ID
	e.SetID(s.uniqueEventIDs.sample())

	// node version
	if e.Seq() <= 1 && len(s.config.Emitter.VersionToPublish) > 0 {
		version := []byte("v-" + s.config.Emitter.VersionToPublish)
		if uint32(len(version)) <= s.store.GetRules().Dag.MaxExtraData {
			e.SetExtra(version)
		}
	}

	// set PrevEpochHash
	if e.Lamport() <= 1 {
		prevEpochHash := s.store.GetEpochState().Hash()
		e.SetPrevEpochHash(&prevEpochHash)
	}

	// indexing event without saving
	defer s.dagIndexer.DropNotFlushed()
	err := s.dagIndexer.Add(e)
	if err != nil {
		return err
	}

	if onIndexed != nil {
		onIndexed()
	}

	e.SetMedianTime(s.dagIndexer.MedianTime(e.ID(), s.store.GetEpochState().EpochStart))

	// calc initial GasPower
	e.SetGasPowerUsed(epochcheck.CalcGasPowerUsed(e, s.store.GetRules()))
	var selfParent *inter.Event
	if e.SelfParent() != nil {
		selfParent = s.store.GetEvent(*e.SelfParent())
	}
	availableGasPower, err := s.checkers.Gaspowercheck.CalcGasPower(e, selfParent)
	if err != nil {
		return err
	}
	if e.GasPowerUsed() > availableGasPower.Min() {
		return emitter.ErrNotEnoughGasPower
	}
	e.SetGasPowerLeft(availableGasPower.Sub(e.GasPowerUsed()))
	return s.engine.Build(e)
}

// processSavedEvent performs processing which depends on event being saved in DB
func (s *Service) processSavedEvent(e *inter.EventPayload, es *iblockproc.EpochState) error {
	err := s.dagIndexer.Add(e)
	if err != nil {
		return err
	}

	// check median time
	if e.MedianTime() != s.dagIndexer.MedianTime(e.ID(), es.EpochStart) {
		return errWrongMedianTime
	}

	// aBFT processing
	return s.engine.Process(e)
}

// saveAndProcessEvent deletes event in a case if it fails validation during event processing
func (s *Service) saveAndProcessEvent(e *inter.EventPayload, es *iblockproc.EpochState) error {
	fixEventTxHashes(e)
	// indexing event
	s.store.SetEvent(e)
	defer s.dagIndexer.DropNotFlushed()

	err := s.processSavedEvent(e, es)
	if err != nil {
		s.store.DelEvent(e.ID())
		return err
	}

	// save event index after success
	s.dagIndexer.Flush()
	return nil
}

func processEventHeads(heads *concurrent.EventsSet, e *inter.EventPayload) *concurrent.EventsSet {
	// track events with no descendants, i.e. "heads"
	heads.Lock()
	defer heads.Unlock()
	heads.Val.Erase(e.Parents()...)
	heads.Val.Add(e.ID())
	return heads
}

func processLastEvent(lasts *concurrent.ValidatorEventsSet, e *inter.EventPayload) *concurrent.ValidatorEventsSet {
	// set validator's last event. we don't care about forks, because this index is used only for emitter
	lasts.Lock()
	defer lasts.Unlock()
	lasts.Val[e.Creator()] = e.ID()
	return lasts
}

// processEvent extends the engine.Process with gossip-specific actions on each event processing
func (s *Service) processEvent(e *inter.EventPayload) error {
	// s.engineMu is locked here
	if s.stopped {
		return errStopped
	}
	atomic.StoreUint32(&s.eventBusyFlag, 1)
	defer atomic.StoreUint32(&s.eventBusyFlag, 0)

	// repeat the checks under the mutex which may depend on volatile data
	if s.store.HasEvent(e.ID()) {
		return eventcheck.ErrAlreadyConnectedEvent
	}
	if err := s.checkers.Epochcheck.Validate(e); err != nil {
		return err
	}

	oldEpoch := s.store.GetEpoch()
	es := s.store.GetEpochState()

	// check prev epoch hash
	if e.PrevEpochHash() != nil {
		if *e.PrevEpochHash() != es.Hash() {
			s.store.DelEvent(e.ID())
			return errWrongEpochHash
		}
	}

	// Process LLR votes
	err := s.ProcessBlockVotes(inter.AsSignedBlockVotes(e))
	if err != nil && err != eventcheck.ErrAlreadyProcessedBVs {
		return err
	}
	err = s.ProcessEpochVote(inter.AsSignedEpochVote(e))
	if err != nil && err != eventcheck.ErrAlreadyProcessedEV {
		return err
	}

	err = s.saveAndProcessEvent(e, &es)
	if err != nil {
		return err
	}

	newEpoch := s.store.GetEpoch()

	// index DAG heads and last events
	s.store.SetHeads(oldEpoch, processEventHeads(s.store.GetHeads(oldEpoch), e))
	s.store.SetLastEvents(oldEpoch, processLastEvent(s.store.GetLastEvents(oldEpoch), e))
	// update highest Lamport
	if newEpoch != oldEpoch {
		s.store.SetHighestLamport(0)
	} else if e.Lamport() > s.store.GetHighestLamport() {
		s.store.SetHighestLamport(e.Lamport())
	}

	s.emitter.OnEventConnected(e)

	if newEpoch != oldEpoch {
		// reset dag indexer
		s.store.resetEpochStore(newEpoch)
		es := s.store.getEpochStore(newEpoch)
		s.dagIndexer.Reset(s.store.GetValidators(), es.table.DagIndex, func(id hash.Event) dag.Event {
			return s.store.GetEvent(id)
		})
		// notify event checkers about new validation data
		s.gasPowerCheckReader.Ctx.Store(NewGasPowerContext(s.store, s.store.GetValidators(), newEpoch, s.store.GetRules().Economy)) // read gaspower check data from disk
		s.heavyCheckReader.Pubkeys.Store(readEpochPubKeys(s.store, newEpoch))
		// notify about new epoch
		s.emitter.OnNewEpoch(s.store.GetValidators(), newEpoch)
		s.feed.newEpoch.Send(newEpoch)
	}

	if s.store.IsCommitNeeded(newEpoch != oldEpoch) {
		s.blockProcWg.Wait()
		return s.store.Commit()
	}
	return nil
}

type uniqueID struct {
	counter *big.Int
}

func (u *uniqueID) sample() [24]byte {
	u.counter.Add(u.counter, common.Big1)
	var id [24]byte
	copy(id[:], u.counter.Bytes())
	return id
}

func (s *Service) DagProcessor() *dagprocessor.Processor {
<<<<<<< HEAD
	return s.pm.dagProcessor
=======
	return s.handler.processor
>>>>>>> 1d9cc8a9
}<|MERGE_RESOLUTION|>--- conflicted
+++ resolved
@@ -214,9 +214,5 @@
 }
 
 func (s *Service) DagProcessor() *dagprocessor.Processor {
-<<<<<<< HEAD
-	return s.pm.dagProcessor
-=======
-	return s.handler.processor
->>>>>>> 1d9cc8a9
+	return s.handler.dagProcessor
 }