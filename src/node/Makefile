--- conflicted
+++ resolved
@@ -3,8 +3,4 @@
 .PHONY: test
 
 test:
-<<<<<<< HEAD
-	$(GO) test -race -timeout 45s
-=======
-	go test -race -timeout 180s
->>>>>>> ecddb548
+	$(GO) test -race -timeout 180s