package net

import (
	"encoding/json"
	"fmt"
	"io"
	"sync"
	"time"

	"github.com/rs/xid"
)

var (
	inmemMedium     = make(map[string]*InmemTransport)
	inmemMediumSync sync.RWMutex
)

// NewInmemAddr returns a new in-memory addr with
// a randomly generate UUID as the ID.
func NewInmemAddr() string {
	return xid.New().String()
}

// InmemTransport implements the Transport interface, to allow lachesis to be
// tested in-memory without going over a network.
type InmemTransport struct {
	consumerCh chan *RPC
	localAddr  string
	timeout    time.Duration
}

// NewInmemTransport is used to initialize a new transport
// and generates a random local address if none is specified
func NewInmemTransport(addr string) (string, *InmemTransport) {
	if addr == "" {
		addr = NewInmemAddr()
	}
<<<<<<< HEAD

	inmemMediumSync.Lock()
	defer inmemMediumSync.Unlock()

	trans, ok := inmemMedium[addr]
	if ok {
		return addr, trans
	}

	trans = &InmemTransport{
		consumerCh: make(chan RPC, 16),
=======
	trans := &InmemTransport{
		consumerCh: make(chan *RPC, 16),
>>>>>>> 92c39db8
		localAddr:  addr,
		timeout:    50 * time.Millisecond,
	}
	inmemMedium[addr] = trans

	return addr, trans
}

// Consumer implements the Transport interface.
func (i *InmemTransport) Consumer() <-chan *RPC {
	return i.consumerCh
}

// LocalAddr implements the Transport interface.
func (i *InmemTransport) LocalAddr() string {
	return i.localAddr
}

// Sync implements the Transport interface.
func (i *InmemTransport) Sync(target string, args *SyncRequest, resp *SyncResponse) error {
	return i.makeRPC(target, args, resp, nil, i.timeout)
}

// EagerSync implements the Transport interface.
func (i *InmemTransport) EagerSync(target string, args *EagerSyncRequest, resp *EagerSyncResponse) error {
	return i.makeRPC(target, args, resp, nil, i.timeout)
}

// FastForward implements the Transport interface.
func (i *InmemTransport) FastForward(target string, args *FastForwardRequest, resp *FastForwardResponse) error {
	return i.makeRPC(target, args, resp, nil, i.timeout)
}

func (i *InmemTransport) makeRPC(target string, args, resp interface{}, r io.Reader, timeout time.Duration) (err error) {
	args, err = deepRequestCopy(args)
	if err != nil {
		return
	}

	inmemMediumSync.RLock()
	peer, ok := inmemMedium[target]
	inmemMediumSync.RUnlock()
	if !ok {
		err = fmt.Errorf("failed to connect to peer: %v", target)
		return
	}

	// Send the RPC over
	respCh := make(chan *RPCResponse)
	peer.consumerCh <- &RPC{
		Command:  args,
		Reader:   r,
		RespChan: respCh,
	}

	// Wait for a response
	select {
	case rpcResp := <-respCh:
		err = deepResponceCopy(rpcResp.Response, resp)
		if err == nil && rpcResp.Error != nil {
			err = rpcResp.Error
		}
	case <-time.After(timeout):
		err = fmt.Errorf("command timed out")
	}
	return
}

// Close is used to permanently disable the transport
func (i *InmemTransport) Close() {
	inmemMediumSync.Lock()
	delete(inmemMedium, i.localAddr)
	inmemMediumSync.Unlock()
}

func deepRequestCopy(src interface{}) (dst interface{}, err error) {
	data, err := json.Marshal(src)
	if err != nil {
		return
	}

	switch t := src.(type) {
	case *SyncRequest:
		dst = new(SyncRequest)
	case *EagerSyncRequest:
		dst = new(EagerSyncRequest)
	case *FastForwardRequest:
		dst = new(FastForwardRequest)
	default:
		err = fmt.Errorf("Unknown request type %s", t)
		return
	}

	err = json.Unmarshal(data, dst)
	return
}

func deepResponceCopy(src, dst interface{}) error {
	data, err := json.Marshal(src)
	if err != nil {
		return err
	}
	return json.Unmarshal(data, dst)
}<|MERGE_RESOLUTION|>--- conflicted
+++ resolved
@@ -35,7 +35,6 @@
 	if addr == "" {
 		addr = NewInmemAddr()
 	}
-<<<<<<< HEAD
 
 	inmemMediumSync.Lock()
 	defer inmemMediumSync.Unlock()
@@ -46,11 +45,7 @@
 	}
 
 	trans = &InmemTransport{
-		consumerCh: make(chan RPC, 16),
-=======
-	trans := &InmemTransport{
 		consumerCh: make(chan *RPC, 16),
->>>>>>> 92c39db8
 		localAddr:  addr,
 		timeout:    50 * time.Millisecond,
 	}
