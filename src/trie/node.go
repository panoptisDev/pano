package trie

import (
	"fmt"

<<<<<<< HEAD
	"github.com/Fantom-foundation/go-lachesis/src/hash"
	"github.com/Fantom-foundation/go-lachesis/src/rlp"
=======
	"github.com/Fantom-foundation/go-lachesis/src/trie/internal"
>>>>>>> 367171b9
)

var indices = []string{"0", "1", "2", "3", "4", "5", "6", "7", "8", "9", "a", "b", "c", "d", "e", "f", "[17]"}

type node interface {
	fstring(string) string
	cache() (hashNode, bool)
	canUnload(cachegen, cachelimit uint16) bool

	ToWire() *internal.Node
}

type (
	fullNode struct {
		Children [17]node // Actual trie node data to encode/decode (needs custom encoder)
		flags    nodeFlag
	}
	shortNode struct {
		Key   []byte
		Val   node
		flags nodeFlag
	}
	hashNode  []byte
	valueNode []byte
)

// nilValueNode is used when collapsing internal trie nodes for hashing, since
// unset children need to serialize correctly.
var nilValueNode = valueNode(nil)

func (n *fullNode) copy() *fullNode   { _copy := *n; return &_copy }
func (n *shortNode) copy() *shortNode { _copy := *n; return &_copy }

// nodeFlag contains caching-related metadata about a node.
type nodeFlag struct {
	hash  hashNode // cached hash of the node (may be nil)
	gen   uint16   // cache generation counter
	dirty bool     // whether the node has changes that must be written to the database
}

// canUnload tells whether a node can be unloaded.
func (n *nodeFlag) canUnload(cachegen, cachelimit uint16) bool {
	return !n.dirty && cachegen-n.gen >= cachelimit
}

func (n *fullNode) canUnload(gen, limit uint16) bool  { return n.flags.canUnload(gen, limit) }
func (n *shortNode) canUnload(gen, limit uint16) bool { return n.flags.canUnload(gen, limit) }
func (n hashNode) canUnload(uint16, uint16) bool      { return false }
func (n valueNode) canUnload(uint16, uint16) bool     { return false }

func (n *fullNode) cache() (hashNode, bool)  { return n.flags.hash, n.flags.dirty }
func (n *shortNode) cache() (hashNode, bool) { return n.flags.hash, n.flags.dirty }
func (n hashNode) cache() (hashNode, bool)   { return nil, true }
func (n valueNode) cache() (hashNode, bool)  { return nil, true }

// Pretty printing.
func (n *fullNode) String() string  { return n.fstring("") }
func (n *shortNode) String() string { return n.fstring("") }
func (n hashNode) String() string   { return n.fstring("") }
func (n valueNode) String() string  { return n.fstring("") }

func (n *fullNode) fstring(ind string) string {
	resp := fmt.Sprintf("[\n%s  ", ind)
	for i, node := range &n.Children {
		if node == nil {
			resp += fmt.Sprintf("%s: <nil> ", indices[i])
		} else {
			resp += fmt.Sprintf("%s: %v", indices[i], node.fstring(ind+"  "))
		}
	}
	return resp + fmt.Sprintf("\n%s] ", ind)
}
func (n *shortNode) fstring(ind string) string {
	return fmt.Sprintf("{%x: %v} ", n.Key, n.Val.fstring(ind+"  "))
}
func (n hashNode) fstring(ind string) string {
	return fmt.Sprintf("<%x> ", []byte(n))
}
func (n valueNode) fstring(ind string) string {
	return fmt.Sprintf("%x ", []byte(n))
<<<<<<< HEAD
}

func mustDecodeNode(hash, buf []byte, cachegen uint16) node {
	n, err := decodeNode(hash, buf, cachegen)
	if err != nil {
		panic(fmt.Sprintf("node %x: %v", hash, err))
	}
	return n
}

// decodeNode parses the RLP encoding of a trie node.
func decodeNode(hash, buf []byte, cachegen uint16) (node, error) {
	if len(buf) == 0 {
		return nil, io.ErrUnexpectedEOF
	}
	elems, _, err := rlp.SplitList(buf)
	if err != nil {
		return nil, fmt.Errorf("decode error: %v", err)
	}
	switch c, _ := rlp.CountValues(elems); c {
	case 2:
		n, err := decodeShort(hash, elems, cachegen)
		return n, wrapError(err, "short")
	case 17:
		n, err := decodeFull(hash, elems, cachegen)
		return n, wrapError(err, "full")
	default:
		return nil, fmt.Errorf("invalid number of list elements: %v", c)
	}
}

func decodeShort(hash, elems []byte, cachegen uint16) (node, error) {
	kbuf, rest, err := rlp.SplitString(elems)
	if err != nil {
		return nil, err
	}
	flag := nodeFlag{hash: hash, gen: cachegen}
	key := compactToHex(kbuf)
	if hasTerm(key) {
		// value node
		val, _, err := rlp.SplitString(rest)
		if err != nil {
			return nil, fmt.Errorf("invalid value node: %v", err)
		}
		return &shortNode{key, append(valueNode{}, val...), flag}, nil
	}
	r, _, err := decodeRef(rest, cachegen)
	if err != nil {
		return nil, wrapError(err, "val")
	}
	return &shortNode{key, r, flag}, nil
}

func decodeFull(hash, elems []byte, cachegen uint16) (*fullNode, error) {
	n := &fullNode{flags: nodeFlag{hash: hash, gen: cachegen}}
	for i := 0; i < 16; i++ {
		cld, rest, err := decodeRef(elems, cachegen)
		if err != nil {
			return n, wrapError(err, fmt.Sprintf("[%d]", i))
		}
		n.Children[i], elems = cld, rest
	}
	val, _, err := rlp.SplitString(elems)
	if err != nil {
		return n, err
	}
	if len(val) > 0 {
		n.Children[16] = append(valueNode{}, val...)
	}
	return n, nil
}

const hashLen = len(hash.Hash{})

func decodeRef(buf []byte, cachegen uint16) (node, []byte, error) {
	kind, val, rest, err := rlp.Split(buf)
	if err != nil {
		return nil, buf, err
	}
	switch {
	case kind == rlp.List:
		// 'embedded' node reference. The encoding must be smaller
		// than a hash in order to be valid.
		if size := len(buf) - len(rest); size > hashLen {
			err := fmt.Errorf("oversized embedded node (size is %d bytes, want size < %d)", size, hashLen)
			return nil, buf, err
		}
		n, err := decodeNode(nil, buf, cachegen)
		return n, rest, err
	case kind == rlp.String && len(val) == 0:
		// empty node
		return nil, rest, nil
	case kind == rlp.String && len(val) == 32:
		return append(hashNode{}, val...), rest, nil
	default:
		return nil, nil, fmt.Errorf("invalid RLP string size %d (want 0 or 32)", len(val))
	}
}

// wraps a decoding error with information about the path to the
// invalid child node (for debugging encoding issues).
type decodeError struct {
	what  error
	stack []string
}

func wrapError(err error, ctx string) error {
	if err == nil {
		return nil
	}
	if decErr, ok := err.(*decodeError); ok {
		decErr.stack = append(decErr.stack, ctx)
		return decErr
	}
	return &decodeError{err, []string{ctx}}
}

func (err *decodeError) Error() string {
	return fmt.Sprintf("%v (decode path: %s)", err.what, strings.Join(err.stack, "<-"))
=======
>>>>>>> 367171b9
}<|MERGE_RESOLUTION|>--- conflicted
+++ resolved
@@ -3,12 +3,7 @@
 import (
 	"fmt"
 
-<<<<<<< HEAD
-	"github.com/Fantom-foundation/go-lachesis/src/hash"
-	"github.com/Fantom-foundation/go-lachesis/src/rlp"
-=======
 	"github.com/Fantom-foundation/go-lachesis/src/trie/internal"
->>>>>>> 367171b9
 )
 
 var indices = []string{"0", "1", "2", "3", "4", "5", "6", "7", "8", "9", "a", "b", "c", "d", "e", "f", "[17]"}
@@ -89,126 +84,4 @@
 }
 func (n valueNode) fstring(ind string) string {
 	return fmt.Sprintf("%x ", []byte(n))
-<<<<<<< HEAD
-}
-
-func mustDecodeNode(hash, buf []byte, cachegen uint16) node {
-	n, err := decodeNode(hash, buf, cachegen)
-	if err != nil {
-		panic(fmt.Sprintf("node %x: %v", hash, err))
-	}
-	return n
-}
-
-// decodeNode parses the RLP encoding of a trie node.
-func decodeNode(hash, buf []byte, cachegen uint16) (node, error) {
-	if len(buf) == 0 {
-		return nil, io.ErrUnexpectedEOF
-	}
-	elems, _, err := rlp.SplitList(buf)
-	if err != nil {
-		return nil, fmt.Errorf("decode error: %v", err)
-	}
-	switch c, _ := rlp.CountValues(elems); c {
-	case 2:
-		n, err := decodeShort(hash, elems, cachegen)
-		return n, wrapError(err, "short")
-	case 17:
-		n, err := decodeFull(hash, elems, cachegen)
-		return n, wrapError(err, "full")
-	default:
-		return nil, fmt.Errorf("invalid number of list elements: %v", c)
-	}
-}
-
-func decodeShort(hash, elems []byte, cachegen uint16) (node, error) {
-	kbuf, rest, err := rlp.SplitString(elems)
-	if err != nil {
-		return nil, err
-	}
-	flag := nodeFlag{hash: hash, gen: cachegen}
-	key := compactToHex(kbuf)
-	if hasTerm(key) {
-		// value node
-		val, _, err := rlp.SplitString(rest)
-		if err != nil {
-			return nil, fmt.Errorf("invalid value node: %v", err)
-		}
-		return &shortNode{key, append(valueNode{}, val...), flag}, nil
-	}
-	r, _, err := decodeRef(rest, cachegen)
-	if err != nil {
-		return nil, wrapError(err, "val")
-	}
-	return &shortNode{key, r, flag}, nil
-}
-
-func decodeFull(hash, elems []byte, cachegen uint16) (*fullNode, error) {
-	n := &fullNode{flags: nodeFlag{hash: hash, gen: cachegen}}
-	for i := 0; i < 16; i++ {
-		cld, rest, err := decodeRef(elems, cachegen)
-		if err != nil {
-			return n, wrapError(err, fmt.Sprintf("[%d]", i))
-		}
-		n.Children[i], elems = cld, rest
-	}
-	val, _, err := rlp.SplitString(elems)
-	if err != nil {
-		return n, err
-	}
-	if len(val) > 0 {
-		n.Children[16] = append(valueNode{}, val...)
-	}
-	return n, nil
-}
-
-const hashLen = len(hash.Hash{})
-
-func decodeRef(buf []byte, cachegen uint16) (node, []byte, error) {
-	kind, val, rest, err := rlp.Split(buf)
-	if err != nil {
-		return nil, buf, err
-	}
-	switch {
-	case kind == rlp.List:
-		// 'embedded' node reference. The encoding must be smaller
-		// than a hash in order to be valid.
-		if size := len(buf) - len(rest); size > hashLen {
-			err := fmt.Errorf("oversized embedded node (size is %d bytes, want size < %d)", size, hashLen)
-			return nil, buf, err
-		}
-		n, err := decodeNode(nil, buf, cachegen)
-		return n, rest, err
-	case kind == rlp.String && len(val) == 0:
-		// empty node
-		return nil, rest, nil
-	case kind == rlp.String && len(val) == 32:
-		return append(hashNode{}, val...), rest, nil
-	default:
-		return nil, nil, fmt.Errorf("invalid RLP string size %d (want 0 or 32)", len(val))
-	}
-}
-
-// wraps a decoding error with information about the path to the
-// invalid child node (for debugging encoding issues).
-type decodeError struct {
-	what  error
-	stack []string
-}
-
-func wrapError(err error, ctx string) error {
-	if err == nil {
-		return nil
-	}
-	if decErr, ok := err.(*decodeError); ok {
-		decErr.stack = append(decErr.stack, ctx)
-		return decErr
-	}
-	return &decodeError{err, []string{ctx}}
-}
-
-func (err *decodeError) Error() string {
-	return fmt.Sprintf("%v (decode path: %s)", err.what, strings.Join(err.stack, "<-"))
-=======
->>>>>>> 367171b9
 }