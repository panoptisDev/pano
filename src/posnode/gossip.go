--- conflicted
+++ resolved
@@ -243,29 +243,6 @@
 	return event, nil
 }
 
-<<<<<<< HEAD
-// saveNewEvent writes event to store, indexes and consensus.
-// Note: event should be last from its creator.
-// Note: we should not update Peer Height during save parent event.
-func (n *Node) saveNewEvent(e *inter.Event, isParent bool) {
-	n.Info("save new event")
-
-	n.store.SetEvent(e)
-	n.store.SetEventHash(e.Creator, e.Index, e.Hash())
-
-	if !isParent {
-		n.store.SetPeerHeight(e.Creator, e.Index)
-
-		n.pushPotentialParent(e)
-	}
-
-	if n.consensus != nil {
-		n.consensus.PushEvent(e.Hash())
-	}
-}
-
-=======
->>>>>>> 4d73029f
 // knownEventsReq makes request struct with event heights of top peers.
 func (n *Node) knownEvents() map[hash.Peer]uint64 {
 	peers := n.peers.Snapshot()
