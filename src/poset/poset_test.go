--- conflicted
+++ resolved
@@ -411,8 +411,7 @@
 func TestLamportTimestamp(t *testing.T) {
 	p, index := initPoset(t)
 
-<<<<<<< HEAD
-	expectedTimestamps := map[string]int{
+	expectedTimestamps := map[string]int64{
 		e0:  0,
 		e1:  0,
 		e2:  0,
@@ -422,18 +421,6 @@
 		s00: 2,
 		e20: 3,
 		e12: 4,
-=======
-	expectedTimestamps := map[string]int64{
-		"e0":  0,
-		"e1":  0,
-		"e2":  0,
-		"e01": 1,
-		"s10": 1,
-		"s20": 1,
-		"s00": 2,
-		"e20": 3,
-		"e12": 4,
->>>>>>> 415e3edc
 	}
 
 	for e, ets := range expectedTimestamps {
@@ -606,30 +593,18 @@
 			t.Fatalf("Invalid wire info on %s", f1)
 		}
 
-<<<<<<< HEAD
-		e0CreatorID := strconv.Itoa(p.Participants.ByPubKey[e0Event.Creator()].ID)
-=======
-		e0CreatorID := strconv.FormatInt(p.Participants.ByPubKey[e0.Creator()].ID, 10)
->>>>>>> 415e3edc
+		e0CreatorID := strconv.FormatInt(p.Participants.ByPubKey[e0Event.Creator()].ID, 10)
 
 		type Hierarchy struct {
 			ev, selfAncestor, ancestor string
 		}
 
 		toCheck := []Hierarchy{
-<<<<<<< HEAD
 			{e0, "Root" + e0CreatorID, ""},
 			{e10, index[e1], index[e0]},
 			{e21, index[s20], index[e10]},
 			{e02, index[s00], index[e21]},
 			{f1, index[s10], index[e02]},
-=======
-			{"e0", "Root" + e0CreatorID, ""},
-			{"e10", index["e1"], index["e0"]},
-			{"e21", index["s20"], index["e10"]},
-			{"e02", index["s00"], index["e21"]},
-			{"f1", index["s10"], index["e02"]},
->>>>>>> 415e3edc
 		}
 
 		for _, v := range toCheck {
@@ -1894,7 +1869,6 @@
 		}
 	})
 
-<<<<<<< HEAD
 }*/
 
 // TODO: fix it
@@ -2075,7 +2049,7 @@
 //	p2.DecideRoundReceived()
 //	p2.ProcessDecidedRounds()
 //
-//	for r := 1; r <= 4; r++ {
+//	for r := int64(1); r <= 4; r++ {
 //		pRound, err := p.Store.GetRound(r)
 //		if err != nil {
 //			t.Fatal(err)
@@ -2095,207 +2069,6 @@
 //		}
 //	}
 //}
-=======
-}
-
-func TestResetFromFrame(t *testing.T) {
-	p, index := initConsensusPoset(false, t)
-
-	participants := p.Participants.ToPeerSlice()
-
-	p.DivideRounds()
-	p.DecideFame()
-	p.DecideRoundReceived()
-	p.ProcessDecidedRounds()
-
-	block, err := p.Store.GetBlock(1)
-	if err != nil {
-		t.Fatal(err)
-	}
-
-	frame, err := p.GetFrame(block.RoundReceived())
-	if err != nil {
-		t.Fatal(err)
-	}
-
-	//This operation clears the private fields which need to be recomputed
-	//in the Events (round, roundReceived,etc)
-	marshalledFrame, _ := frame.Marshal()
-	unmarshalledFrame := new(Frame)
-	unmarshalledFrame.Unmarshal(marshalledFrame)
-
-	p2 := NewPoset(p.Participants,
-		NewInmemStore(p.Participants, cacheSize),
-		nil,
-		testLogger(t))
-	err = p2.Reset(block, *unmarshalledFrame)
-	if err != nil {
-		t.Fatal(err)
-	}
-
-	/*
-		The poset should now look like this:
-
-		   	   f02b|   |
-		   	   |   |   |
-		   	   f02 |   |
-		   	   | \ |   |
-		   	   |   \   |
-		   	   |   | \ |
-		   +--f0x  |   f21 //f0x's other-parent is e21b; contained in R0
-		   |   |   | / |
-		   |   |  f10  |
-		   |   | / |   |
-		   |   f0  |   f2
-		   |   | \ | / |
-		   |   |  f1b  |
-		   |   |   |   |
-		   |   |   f1  |
-		   |   |   |   |
-		   +-- R0  R1  R2
-	*/
-
-	//Test Known
-	expectedKnown := map[int64]int64{
-		participants[0].ID: 5,
-		participants[1].ID: 4,
-		participants[2].ID: 4,
-	}
-
-	known := p2.Store.KnownEvents()
-	for _, peer := range p2.Participants.ById {
-		if l := known[peer.ID]; l != expectedKnown[peer.ID] {
-			t.Fatalf("Known[%d] should be %d, not %d", peer.ID, expectedKnown[peer.ID], l)
-		}
-	}
-
-	/***************************************************************************
-	 Test DivideRounds
-	***************************************************************************/
-	if err := p2.DivideRounds(); err != nil {
-		t.Fatal(err)
-	}
-
-	pRound1, err := p.Store.GetRound(1)
-	if err != nil {
-		t.Fatal(err)
-	}
-	p2Round1, err := p2.Store.GetRound(1)
-	if err != nil {
-		t.Fatal(err)
-	}
-
-	//Check Round1 Witnesses
-	pWitnesses := pRound1.Witnesses()
-	p2Witnesses := p2Round1.Witnesses()
-	sort.Strings(pWitnesses)
-	sort.Strings(p2Witnesses)
-	if !reflect.DeepEqual(pWitnesses, p2Witnesses) {
-		t.Fatalf("Reset Hg Round 1 witnesses should be %v, not %v", pWitnesses, p2Witnesses)
-	}
-
-	//check Event Rounds and LamportTimestamps
-	for _, ev := range frame.Events {
-		p2r, err := p2.round(ev.Hex())
-		if err != nil {
-			t.Fatalf("Error computing %s Round: %d", getName(index, ev.Hex()), p2r)
-		}
-		hr, _ := p.round(ev.Hex())
-		if p2r != hr {
-
-			t.Fatalf("p2[%v].Round should be %d, not %d", getName(index, ev.Hex()), hr, p2r)
-		}
-
-		p2s, err := p2.lamportTimestamp(ev.Hex())
-		if err != nil {
-			t.Fatalf("Error computing %s LamportTimestamp: %d", getName(index, ev.Hex()), p2s)
-		}
-		hs, _ := p.lamportTimestamp(ev.Hex())
-		if p2s != hs {
-			t.Fatalf("p2[%v].LamportTimestamp should be %d, not %d", getName(index, ev.Hex()), hs, p2s)
-		}
-	}
-
-	/***************************************************************************
-	Test Consensus
-	***************************************************************************/
-	p2.DecideFame()
-	p2.DecideRoundReceived()
-	p2.ProcessDecidedRounds()
-
-	if lbi := p2.Store.LastBlockIndex(); lbi != block.Index() {
-		t.Fatalf("LastBlockIndex should be %d, not %d", block.Index(), lbi)
-	}
-
-	if r := p2.LastConsensusRound; r == nil || *r != block.RoundReceived() {
-		t.Fatalf("LastConsensusRound should be %d, not %d", block.RoundReceived(), *r)
-	}
-
-	if v := p2.AnchorBlock; v != nil {
-		t.Fatalf("AnchorBlock should be nil, not %v", v)
-	}
-
-	/***************************************************************************
-	Test continue after Reset
-	***************************************************************************/
-	//Insert remaining Events into the Reset poset
-	for r := int64(2); r <= int64(4); r++ {
-		round, err := p.Store.GetRound(r)
-		if err != nil {
-			t.Fatal(err)
-		}
-
-		var events []Event
-		for _, e := range round.RoundEvents() {
-			ev, err := p.Store.GetEvent(e)
-			if err != nil {
-				t.Fatal(err)
-			}
-			events = append(events, ev)
-			t.Logf("R%d %s", r, getName(index, e))
-		}
-
-		sort.Sort(ByTopologicalOrder(events))
-
-		for _, ev := range events {
-
-			marshalledEv, _ := ev.Marshal()
-			unmarshalledEv := new(Event)
-			unmarshalledEv.Unmarshal(marshalledEv)
-
-			err = p2.InsertEvent(*unmarshalledEv, true)
-			if err != nil {
-				t.Fatalf("ERR Inserting Event %s: %v", getName(index, ev.Hex()), err)
-			}
-		}
-	}
-
-	p2.DivideRounds()
-	p2.DecideFame()
-	p2.DecideRoundReceived()
-	p2.ProcessDecidedRounds()
-
-	for r := int64(1); r <= 4; r++ {
-		pRound, err := p.Store.GetRound(r)
-		if err != nil {
-			t.Fatal(err)
-		}
-		p2Round, err := p2.Store.GetRound(r)
-		if err != nil {
-			t.Fatal(err)
-		}
-
-		pWitnesses := pRound.Witnesses()
-		p2Witnesses := p2Round.Witnesses()
-		sort.Strings(pWitnesses)
-		sort.Strings(p2Witnesses)
-
-		if !reflect.DeepEqual(pWitnesses, p2Witnesses) {
-			t.Fatalf("Reset Hg Round %d witnesses should be %v, not %v", r, pWitnesses, p2Witnesses)
-		}
-	}
-}
->>>>>>> 415e3edc
 
 func TestBootstrap(t *testing.T) {
 
@@ -2733,7 +2506,6 @@
 			}
 		}
 	}
-<<<<<<< HEAD
 }*/
 
 // TODO: fix it
@@ -2811,84 +2583,6 @@
 //	}
 //
 //}
-=======
-}
-
-func TestFunkyPosetReset(t *testing.T) {
-	p, index := initFunkyPoset(common.NewTestLogger(t), true)
-
-	p.DivideRounds()
-	p.DecideFame()
-	p.DecideRoundReceived()
-	p.ProcessDecidedRounds()
-
-	for bi := int64(0); bi < 3; bi++ {
-		t.Logf("++++++++++++++++++++++++++++++++++++++++++++++++++++++++++++++")
-		t.Logf("RESETTING FROM BLOCK %d", bi)
-		t.Logf("++++++++++++++++++++++++++++++++++++++++++++++++++++++++++++++")
-
-		block, err := p.Store.GetBlock(bi)
-		if err != nil {
-			t.Fatal(err)
-		}
-
-		frame, err := p.GetFrame(block.RoundReceived())
-		if err != nil {
-			t.Fatal(err)
-		}
-
-		//This operation clears the private fields which need to be recomputed
-		//in the Events (round, roundReceived,etc)
-		marshalledFrame, _ := frame.Marshal()
-		unmarshalledFrame := new(Frame)
-		unmarshalledFrame.Unmarshal(marshalledFrame)
-
-		p2 := NewPoset(p.Participants,
-			NewInmemStore(p.Participants, cacheSize),
-			nil,
-			testLogger(t))
-		err = p2.Reset(block, *unmarshalledFrame)
-		if err != nil {
-			t.Fatal(err)
-		}
-
-		/***********************************************************************
-		Test continue after Reset
-		***********************************************************************/
-
-		//Compute diff
-		p2Known := p2.Store.KnownEvents()
-		diff := getDiff(p, p2Known, t)
-
-		wireDiff := make([]WireEvent, len(diff), len(diff))
-		for i, e := range diff {
-			wireDiff[i] = e.ToWire()
-		}
-
-		//Insert remaining Events into the Reset poset
-		for i, wev := range wireDiff {
-			ev, err := p2.ReadWireInfo(wev)
-			if err != nil {
-				t.Fatalf("Reading WireInfo for %s: %s", getName(index, diff[i].Hex()), err)
-			}
-			err = p2.InsertEvent(*ev, false)
-			if err != nil {
-				t.Fatal(err)
-			}
-		}
-
-		t.Logf("RUN CONSENSUS METHODS*****************************************")
-		p2.DivideRounds()
-		p2.DecideFame()
-		p2.DecideRoundReceived()
-		p2.ProcessDecidedRounds()
-		t.Logf("**************************************************************")
-
-		compareRoundWitnesses(p, p2, index, bi, true, t)
-	}
-
-}
->>>>>>> 415e3edc
 
 /*
 
@@ -3003,13 +2697,8 @@
 	return poset, index
 }
 
-<<<<<<< HEAD
 // TODO: fix it
 /*func TestSparsePosetFrames(t *testing.T) {
-=======
-/*
-func TestSparsePosetFrames(t *testing.T) {
->>>>>>> 415e3edc
 	p, index := initSparsePoset(common.NewTestLogger(t))
 
 	participants := p.Participants.ToPeerSlice()
@@ -3132,7 +2821,6 @@
 			}
 		}
 	}
-<<<<<<< HEAD
 }*/
 
 // TODO: fix it
@@ -3197,8 +2885,8 @@
 //			if err != nil {
 //				t.Fatalf("ReadWireInfo(%s): %s", eventName, err)
 //			}
-//			if !reflect.DeepEqual(ev.Body, diff[i].Body) {
-//				t.Fatalf("%s from WireInfo should be %#v, not %#v", eventName, diff[i].Body, ev.Body)
+//			if !reflect.DeepEqual(ev.Message.Body, diff[i].Message.Body) {
+//				t.Fatalf("%s from WireInfo should be %#v, not %#v", eventName, diff[i].Message.Body, ev.Message.Body)
 //			}
 //			err = p2.InsertEvent(*ev, false)
 //			if err != nil {
@@ -3217,94 +2905,7 @@
 //	}
 //
 //}
-=======
-}
 */
-
-/*
-func TestSparsePosetReset(t *testing.T) {
-	p, index := initSparsePoset(common.NewTestLogger(t))
-
-	p.DivideRounds()
-	p.DecideFame()
-	p.DecideRoundReceived()
-	p.ProcessDecidedRounds()
-
-	for bi := int64(0); bi < 3; bi++ {
-		t.Logf("++++++++++++++++++++++++++++++++++++++++++++++++++++++++++++++")
-		t.Logf("RESETTING FROM BLOCK %d", bi)
-		t.Logf("++++++++++++++++++++++++++++++++++++++++++++++++++++++++++++++")
-
-		block, err := p.Store.GetBlock(bi)
-		if err != nil {
-			t.Fatal(err)
-		}
-
-		frame, err := p.GetFrame(block.RoundReceived())
-		if err != nil {
-			t.Fatal(err)
-		}
-
-		//This operation clears the private fields which need to be recomputed
-		//in the Events (round, roundReceived,etc)
-		marshalledFrame, _ := frame.Marshal()
-		unmarshalledFrame := new(Frame)
-		unmarshalledFrame.Unmarshal(marshalledFrame)
-
-		p2 := NewPoset(p.Participants,
-			NewInmemStore(p.Participants, cacheSize),
-			nil,
-			testLogger(t))
-		err = p2.Reset(block, *unmarshalledFrame)
-		if err != nil {
-			t.Fatal(err)
-		}
-
-
-		//Test continue after Reset
-
-
-		//Compute diff
-		p2Known := p2.Store.KnownEvents()
-		diff := getDiff(p, p2Known, t)
-
-		t.Logf("p2.Known: %v", p2Known)
-		t.Logf("diff: %v", len(diff))
-
-		wireDiff := make([]WireEvent, len(diff), len(diff))
-		for i, e := range diff {
-			wireDiff[i] = e.ToWire()
-		}
-
-		//Insert remaining Events into the Reset poset
-		for i, wev := range wireDiff {
-			eventName := getName(index, diff[i].Hex())
-			ev, err := p2.ReadWireInfo(wev)
-			if err != nil {
-				t.Fatalf("ReadWireInfo(%s): %s", eventName, err)
-			}
-			if !reflect.DeepEqual(ev.Message.Body, diff[i].Message.Body) {
-				t.Fatalf("%s from WireInfo should be %#v, not %#v", eventName, diff[i].Message.Body, ev.Message.Body)
-			}
-			err = p2.InsertEvent(*ev, false)
-			if err != nil {
-				t.Fatalf("InsertEvent(%s): %s", eventName, err)
-			}
-		}
-
-		t.Logf("RUN CONSENSUS METHODS*****************************************")
-		p2.DivideRounds()
-		p2.DecideFame()
-		p2.DecideRoundReceived()
-		p2.ProcessDecidedRounds()
-		t.Logf("**************************************************************")
-
-		compareRoundWitnesses(p, p2, index, bi, true, t)
-	}
-
-}
-*/
->>>>>>> 415e3edc
 
 func compareRoundWitnesses(p, p2 *Poset, index map[string]string, round int64, check bool, t *testing.T) {
 
