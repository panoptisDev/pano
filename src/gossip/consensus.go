package gossip

//go:generate mockgen -package=posnode -self_package=github.com/Fantom-foundation/go-lachesis/src/gossip -destination=mock_consensus.go github.com/Fantom-foundation/go-lachesis/src/gossip Consensus

import (
	"github.com/Fantom-foundation/go-lachesis/src/hash"
	"github.com/Fantom-foundation/go-lachesis/src/inter"
	"github.com/Fantom-foundation/go-lachesis/src/inter/idx"
)

// Consensus is a consensus interface.
type Consensus interface {
	// PushEvent takes event for processing.
	PushEvent(hash.Event)
	// StakeOf returns stake of peer.
	StakeOf(hash.Peer) inter.Stake
	// GetGenesisHash returns hash of genesis poset works with.
	GetGenesisHash() hash.Hash
	// Sets consensus fields. Returns nil if event should be dropped.
	Prepare(e *inter.Event) *inter.Event
	// CurrentSuperFrame returns current SuperFrameN.
	CurrentSuperFrameN() idx.SuperFrame
<<<<<<< HEAD
	// SuperFrameMembers returns members of n super-frame.
=======
	// SuperFrameMembers returns members of current super-frame.
>>>>>>> be68dcbe
	SuperFrameMembers() []hash.Peer
}<|MERGE_RESOLUTION|>--- conflicted
+++ resolved
@@ -20,10 +20,6 @@
 	Prepare(e *inter.Event) *inter.Event
 	// CurrentSuperFrame returns current SuperFrameN.
 	CurrentSuperFrameN() idx.SuperFrame
-<<<<<<< HEAD
-	// SuperFrameMembers returns members of n super-frame.
-=======
 	// SuperFrameMembers returns members of current super-frame.
->>>>>>> be68dcbe
 	SuperFrameMembers() []hash.Peer
 }