package gossip

import (
	"fmt"
	"strings"
	"sync"
	"time"

	"github.com/ethereum/go-ethereum/accounts"
	"github.com/ethereum/go-ethereum/common"
	"github.com/ethereum/go-ethereum/core/types"
	"github.com/ethereum/go-ethereum/log"
	"github.com/ethereum/go-ethereum/params"

	"github.com/Fantom-foundation/go-lachesis/src/event_check"
	"github.com/Fantom-foundation/go-lachesis/src/event_check/basic_check"
	"github.com/Fantom-foundation/go-lachesis/src/hash"
	"github.com/Fantom-foundation/go-lachesis/src/inter"
	"github.com/Fantom-foundation/go-lachesis/src/inter/ancestor"
	"github.com/Fantom-foundation/go-lachesis/src/inter/idx"
	"github.com/Fantom-foundation/go-lachesis/src/lachesis"
)

const (
	MimetypeEvent = "application/event"
)

type Emitter struct {
	store     *Store
	engine    Consensus
	engineMu  *sync.RWMutex
	prevEpoch idx.Epoch
	txpool    txPool

	dag       *lachesis.DagConfig
	config    *EmitterConfig
	networkId uint64

	am         *accounts.Manager
	coinbase   common.Address
	coinbaseMu sync.RWMutex

	onEmitted func(e *inter.Event)

	done chan struct{}
	wg   sync.WaitGroup
}

// NewEmitter creation.
func NewEmitter(
	config *Config,
	am *accounts.Manager,
	engine Consensus,
	engineMu *sync.RWMutex,
	store *Store,
	txpool txPool,
	onEmitted func(e *inter.Event),
) *Emitter {

	return &Emitter{
		dag:       &config.Net.Dag,
		config:    &config.Emitter,
		am:        am,
		engine:    engine,
		engineMu:  engineMu,
		store:     store,
		txpool:    txpool,
		onEmitted: onEmitted,
	}
}

// StartEventEmission starts event emission.
func (em *Emitter) StartEventEmission() {
	if em.done != nil {
		return
	}
	em.done = make(chan struct{})

	done := em.done
	em.wg.Add(1)
	go func() {
		defer em.wg.Done()
		ticker := time.NewTicker(em.config.MinEmitInterval)
		for {
			select {
			case <-ticker.C:
				em.EmitEvent()
			case <-done:
				return
			}
		}
	}()
}

// StopEventEmission stops event emission.
func (em *Emitter) StopEventEmission() {
	if em.done == nil {
		return
	}

	close(em.done)
	em.done = nil
	em.wg.Wait()
}

// SetCoinbase sets event creator.
func (em *Emitter) SetCoinbase(addr common.Address) {
	em.coinbaseMu.Lock()
	defer em.coinbaseMu.Unlock()
	em.coinbase = addr
}

// GetCoinbase gets event creator.
func (em *Emitter) GetCoinbase() common.Address {
	em.coinbaseMu.RLock()
	defer em.coinbaseMu.RUnlock()
	return em.coinbase
}

// createEvent is not safe for concurrent use.
func (em *Emitter) createEvent() *inter.Event {
	coinbase := em.GetCoinbase()

	if _, ok := em.engine.GetMembers()[coinbase]; !ok {
		return nil
	}

	var (
		epoch          = em.engine.GetEpoch()
		selfParentSeq  idx.Event
		selfParentTime inter.Timestamp
		parents        hash.Events
		maxLamport     idx.Lamport
	)

	vecClock := em.engine.GetVectorIndex()

	var strategy ancestor.SearchStrategy
	if vecClock != nil {
		strategy = ancestor.NewСausalityStrategy(vecClock)
	} else {
		strategy = ancestor.NewRandomStrategy(nil)
	}

	heads := em.store.GetHeads(epoch) // events with no descendants
	selfParent := em.store.GetLastEvent(epoch, coinbase)
	_, parents = ancestor.FindBestParents(em.dag.MaxParents, heads, selfParent, strategy)

	parentHeaders := make([]*inter.EventHeaderData, len(parents))
	for i, p := range parents {
		parent := em.store.GetEventHeader(epoch, p)
		if parent == nil {
			log.Crit("Emitter: head wasn't found", "e", p.String())
		}
		parentHeaders[i] = parent
		maxLamport = idx.MaxLamport(maxLamport, parent.Lamport)
	}

	selfParentSeq = 0
	selfParentTime = 0
	if selfParent != nil {
		selfParentSeq = parentHeaders[0].Seq
		selfParentTime = parentHeaders[0].ClaimedTime
	}

	event := inter.NewEvent()
	event.Epoch = epoch
<<<<<<< HEAD
	event.Seq = selfParentSeq + 1
	event.Creator = em.myAddr
=======
	event.Seq = seq
	event.Creator = coinbase
>>>>>>> 28b92d87
	event.Parents = parents
	event.Lamport = maxLamport + 1
	event.ClaimedTime = inter.MaxTimestamp(inter.Timestamp(time.Now().UnixNano()), selfParentTime+1)

	// Add txs
	poolTxs, err := em.txpool.Pending()
	if err != nil {
		log.Error("Tx pool transactions fetching error", "err", err)
		return nil
	}
	event.GasPowerUsed = basic_check.CalcGasPowerUsed(event)
	for _, txs := range poolTxs {
		for _, tx := range txs {
			if event.GasPowerUsed+tx.Gas() < basic_check.MaxGasPowerUsed {
				event.Transactions = append(event.Transactions, txs...)
				event.GasPowerUsed += tx.Gas()
			}
		}
	}
	// Spill txs if exceeded size limit
	// In all the "real" cases, the event will be limited by gas, not size.
	// Yet it's technically possible to construct an event which is limited by size and not by gas.
	for uint64(event.CalcSize()) > basic_check.MaxEventSize && len(event.Transactions) > 0 {
		event.Transactions = event.Transactions[:len(event.Transactions)-1]
	}
	// calc Merkle root
	event.TxHash = types.DeriveSha(event.Transactions)

	// set consensus fields
	event = em.engine.Prepare(event)
	if event == nil {
		log.Warn("dropped event while emitting")
		return nil
	}

	// sign
	signer := func(data []byte) (sig []byte, err error) {
		acc := accounts.Account{
			Address: coinbase,
		}
		w, err := em.am.Find(acc)
		if err != nil {
			return
		}
		return w.SignData(acc, MimetypeEvent, data)
	}
	if err := event.Sign(signer); err != nil {
		log.Error("Failed to sign event", "err", err)
		return nil
	}
	// calc hash after event is fully built
	event.RecacheHash()
	event.RecacheSize()
	{
		// sanity check
		dagId := params.AllEthashProtocolChanges.ChainID
		if err := event_check.ValidateAll_test(em.dag, em.engine, types.NewEIP155Signer(dagId), event, parentHeaders); err != nil {
			log.Error("Emitted incorrect event", "err", err)
			return nil
		}
	}

	// set event name for debug
	em.nameEventForDebug(event)

	//TODO: countEmittedEvents.Inc(1)

	return event
}

func (em *Emitter) EmitEvent() *inter.Event {
	em.engineMu.Lock()
	defer em.engineMu.Unlock()

	e := em.createEvent()
	if e != nil && em.onEmitted != nil {
		em.onEmitted(e)
		log.Info("New event emitted", "e", e.String())
	}
	return e
}

func (em *Emitter) nameEventForDebug(e *inter.Event) {
	name := []rune(hash.GetNodeName(em.coinbase))
	if len(name) < 1 {
		return
	}

	name = name[len(name)-1:]
	hash.SetEventName(e.Hash(), fmt.Sprintf("%s%03d",
		strings.ToLower(string(name)),
		e.Seq))
}<|MERGE_RESOLUTION|>--- conflicted
+++ resolved
@@ -165,13 +165,9 @@
 
 	event := inter.NewEvent()
 	event.Epoch = epoch
-<<<<<<< HEAD
 	event.Seq = selfParentSeq + 1
-	event.Creator = em.myAddr
-=======
-	event.Seq = seq
 	event.Creator = coinbase
->>>>>>> 28b92d87
+
 	event.Parents = parents
 	event.Lamport = maxLamport + 1
 	event.ClaimedTime = inter.MaxTimestamp(inter.Timestamp(time.Now().UnixNano()), selfParentTime+1)
