package gossip

import (
	"fmt"
	"math/rand"
	"sync"

	"github.com/ethereum/go-ethereum/accounts"
	"github.com/ethereum/go-ethereum/common"
	"github.com/ethereum/go-ethereum/core/types"
	notify "github.com/ethereum/go-ethereum/event"
	"github.com/ethereum/go-ethereum/node"
	"github.com/ethereum/go-ethereum/p2p"
	"github.com/ethereum/go-ethereum/p2p/discv5"
	"github.com/ethereum/go-ethereum/p2p/enr"
	"github.com/ethereum/go-ethereum/params"
	"github.com/ethereum/go-ethereum/rpc"

	"github.com/Fantom-foundation/go-lachesis/src/ethapi"
	"github.com/Fantom-foundation/go-lachesis/src/event_check"
	"github.com/Fantom-foundation/go-lachesis/src/evm_core"
	"github.com/Fantom-foundation/go-lachesis/src/gossip/gasprice"
	"github.com/Fantom-foundation/go-lachesis/src/gossip/occured_txs"
	"github.com/Fantom-foundation/go-lachesis/src/inter"
	"github.com/Fantom-foundation/go-lachesis/src/inter/idx"
	"github.com/Fantom-foundation/go-lachesis/src/logger"
)

const (
	txsRingBufferSize = 20000 // Maximum number of stored hashes of included but not confirmed txs
)

type ServiceFeed struct {
	newEpoch        notify.Feed
	newPack         notify.Feed
	newEmittedEvent notify.Feed
	newBlock        notify.Feed
	scope           notify.SubscriptionScope
}

func (f *ServiceFeed) SubscribeNewEpoch(ch chan<- idx.Epoch) notify.Subscription {
	return f.scope.Track(f.newEpoch.Subscribe(ch))
}

func (f *ServiceFeed) SubscribeNewPack(ch chan<- idx.Pack) notify.Subscription {
	return f.scope.Track(f.newPack.Subscribe(ch))
}

func (f *ServiceFeed) SubscribeNewBlock(ch chan<- evm_core.ChainHeadNotify) notify.Subscription {
	return f.scope.Track(f.newBlock.Subscribe(ch))
}

func (f *ServiceFeed) SubscribeNewEmitted(ch chan<- *inter.Event) notify.Subscription {
	return f.scope.Track(f.newEmittedEvent.Subscribe(ch))
}

// Service implements go-ethereum/node.Service interface.
type Service struct {
	config Config

	wg   sync.WaitGroup
	done chan struct{}

	// server
	Name  string
	Topic discv5.Topic

	serverPool *serverPool

	// application
	node        *node.ServiceContext
	store       *Store
	engine      Consensus
	engineMu    *sync.RWMutex
	emitter     *Emitter
	txpool      *evm_core.TxPool
	occurredTxs *occured_txs.Buffer

	feed ServiceFeed

	// application protocol
	pm *ProtocolManager

	EthAPI *EthAPIBackend

	logger.Instance
}

func NewService(ctx *node.ServiceContext, config Config, store *Store, engine Consensus) (*Service, error) {
	svc := &Service{
		config: config,

		done: make(chan struct{}),

		Name: fmt.Sprintf("Node-%d", rand.Int()),

		node:  ctx,
		store: store,

		engineMu:    new(sync.RWMutex),
		occurredTxs: occured_txs.New(txsRingBufferSize, types.NewEIP155Signer(params.AllEthashProtocolChanges.ChainID)),

		Instance: logger.MakeInstance(),
	}

	svc.engine = &HookedEngine{
		engine:       engine,
		processEvent: svc.processEvent,
	}
	svc.engine.Bootstrap(svc.ApplyBlock)

	trustedNodes := []string{}
	svc.serverPool = newServerPool(store.table.Peers, svc.done, &svc.wg, trustedNodes)

	stateReader := svc.GetEvmStateReader()
	svc.txpool = evm_core.NewTxPool(config.TxPool, params.AllEthashProtocolChanges, stateReader)

	var err error
	svc.pm, err = NewProtocolManager(&config, &svc.feed, svc.txpool, svc.engineMu, store, svc.engine, svc.serverPool)

	svc.EthAPI = &EthAPIBackend{config.ExtRPCEnabled, svc, stateReader, nil, new(notify.TypeMux)}
	svc.EthAPI.gpo = gasprice.NewOracle(svc.EthAPI, svc.config.GPO)

	return svc, err
}

func (s *Service) processEvent(realEngine Consensus, e *inter.Event) error {
	// s.engineMu is locked here

	if s.store.HasEvent(e.Hash()) { // sanity check
		return event_check.ErrAlreadyConnectedEvent
	}

	oldEpoch := e.Epoch

	s.store.SetEvent(e)
	if realEngine != nil {
		err := realEngine.ProcessEvent(e)
		if err != nil { // TODO make it possible to write only on success
			s.store.DeleteEvent(e.Epoch, e.Hash())
			return err
		}
	}
	_ = s.occurredTxs.CollectNotConfirmedTxs(e.Transactions)

	// set member's last event. we don't care about forks, because this index is used only for emitter
	s.store.SetLastEvent(e.Epoch, e.Creator, e.Hash())

	// track events with no descendants, i.e. heads
	for _, parent := range e.Parents {
		if s.store.IsHead(e.Epoch, parent) {
			s.store.DelHead(e.Epoch, parent)
		}
	}
	s.store.AddHead(e.Epoch, e.Hash())

	s.packs_onNewEvent(e, e.Epoch)

	newEpoch := realEngine.GetEpoch()
	if newEpoch != oldEpoch {
		s.packs_onNewEpoch(oldEpoch, newEpoch)
		s.store.delEpochStore(oldEpoch)
		s.feed.newEpoch.Send(newEpoch)
		s.occurredTxs.Clear()
	}

	return nil
}

func (s *Service) makeEmitter() *Emitter {
<<<<<<< HEAD
	return NewEmitter(&s.config, s.AccountManager(), s.engine, s.engineMu, s.store, s.txpool, s.occurredTxs, func(emitted *inter.Event) {
=======
	onEmitted := func(emitted *inter.Event) {
>>>>>>> f26308d6
		// s.engineMu is locked here

		err := s.engine.ProcessEvent(emitted)
		if err != nil {
			s.Log.Crit("Self-event connection failed", "err", err.Error())
		}

		s.feed.newEmittedEvent.Send(emitted) // PM listens and will broadcast it
		if err != nil {
			s.Log.Crit("Failed to post self-event", "err", err.Error())
		}
	}

	return NewEmitter(&s.config, s.AccountManager(), s.engine, s.engineMu, s.store, s.txpool, onEmitted)
}

// Protocols returns protocols the service can communicate on.
func (s *Service) Protocols() []p2p.Protocol {
	protos := make([]p2p.Protocol, len(ProtocolVersions))
	for i, vsn := range ProtocolVersions {
		protos[i] = s.pm.makeProtocol(vsn)
		protos[i].Attributes = []enr.Entry{s.currentEnr()}
	}
	return protos
}

// APIs returns api methods the service wants to expose on rpc channels.
func (s *Service) APIs() []rpc.API {
	apis := ethapi.GetAPIs(s.EthAPI)

	apis = append(apis, rpc.API{
		Namespace: "eth",
		Version:   "1.0",
		Service:   NewPublicEthereumAPI(s),
		Public:    true,
	})

	return apis
}

// Start method invoked when the node is ready to start the service.
func (s *Service) Start(srv *p2p.Server) error {

	var genesis common.Hash
	genesis = s.engine.GetGenesisHash()
	s.Topic = discv5.Topic("lachesis@" + genesis.Hex())

	if srv.DiscV5 != nil {
		go func(topic discv5.Topic) {
			s.Log.Info("Starting topic registration")
			defer s.Log.Info("Terminated topic registration")

			srv.DiscV5.RegisterTopic(topic, s.done)
		}(s.Topic)
	}

	s.pm.Start(srv.MaxPeers)

	s.serverPool.start(srv, s.Topic)

	s.emitter = s.makeEmitter()
	s.emitter.SetCoinbase(s.config.Emitter.Emitbase)
	s.emitter.StartEventEmission()

	return nil
}

// Stop method invoked when the node terminates the service.
func (s *Service) Stop() error {
	close(s.done)
	s.emitter.StopEventEmission()
	s.pm.Stop()
	s.wg.Wait()
	s.feed.scope.Close()
	return nil
}

// AccountManager return node's account manager
func (s *Service) AccountManager() *accounts.Manager {
	return s.node.AccountManager
}<|MERGE_RESOLUTION|>--- conflicted
+++ resolved
@@ -168,11 +168,7 @@
 }
 
 func (s *Service) makeEmitter() *Emitter {
-<<<<<<< HEAD
-	return NewEmitter(&s.config, s.AccountManager(), s.engine, s.engineMu, s.store, s.txpool, s.occurredTxs, func(emitted *inter.Event) {
-=======
 	onEmitted := func(emitted *inter.Event) {
->>>>>>> f26308d6
 		// s.engineMu is locked here
 
 		err := s.engine.ProcessEvent(emitted)
@@ -186,7 +182,7 @@
 		}
 	}
 
-	return NewEmitter(&s.config, s.AccountManager(), s.engine, s.engineMu, s.store, s.txpool, onEmitted)
+	return NewEmitter(&s.config, s.AccountManager(), s.engine, s.engineMu, s.store, s.txpool, s.occurredTxs, onEmitted)
 }
 
 // Protocols returns protocols the service can communicate on.
