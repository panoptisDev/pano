package: github.com/Fantom-foundation/go-lachesis
import:
- package: github.com/fsnotify/fsnotify
  version: ^1.4.7
- package: github.com/allegro/bigcache
  version: ^1.2.0
- package: github.com/dgraph-io/badger
  version: deee8c7ae70b
- package: github.com/evalphobia/logrus_sentry
  version: ^0.8.2
- package: github.com/facebookgo/pidfile
- package: github.com/golang/mock
  version: ^1.3.1
  subpackages:
  - gomock
- package: github.com/golang/protobuf
  version: ^1.3.1
  subpackages:
  - proto
  - ptypes/empty
- package: github.com/hashicorp/go-multierror
  version: ^1.0.0
- package: github.com/hashicorp/golang-lru
  version: ^0.5.1
- package: github.com/pkg/errors
  version: ^0.8.1
- package: github.com/rifflock/lfshook
  version: ^2.4.0
- package: github.com/rs/xid
  version: ^1.2.1
- package: github.com/sirupsen/logrus
  version: ^1.4.2
- package: github.com/spf13/cobra
  version: ^0.0.5
- package: github.com/spf13/viper
  version: ^1.4.0
- package: github.com/tebeka/atexit
  version: ^0.1.0
- package: github.com/urfave/cli
  version: ^1.20.0
- package: golang.org/x/net
  subpackages:
  - context
- package: golang.org/x/sys
  subpackages:
  - windows
  - windows/svc/eventlog
- package: google.golang.org/grpc
  version: ^1.21.1
  subpackages:
  - codes
  - metadata
  - peer
  - status
- package: github.com/btcsuite/btcd
  version: c26ffa870fd8
- package: golang.org/x/crypto
  version: master
  subpackages:
  - sha3
- package: github.com/prometheus/client_golang
  version: ^0.9.4
- package: github.com/Gurpartap/logrus-stack
  version: master
- package: go.etcd.io/bbolt
  version: ^1.3.3
<<<<<<< HEAD
- package: github.com/ethereum/go-ethereum
  version: ^1.9.1
- package: gopkg.in/urfave/cli.v1
  version: ^1.20.0
=======
- package: github.com/emirpasic/gods
  version: ~1.12.0
>>>>>>> c9418b7a
testImport:
- package: github.com/davecgh/go-spew
  version: ^1.1.1
  subpackages:
  - spew
- package: github.com/fortytw2/leaktest
  version: master
- package: github.com/stretchr/testify
  version: ^1.3.0
  subpackages:
  - assert<|MERGE_RESOLUTION|>--- conflicted
+++ resolved
@@ -64,15 +64,12 @@
   version: master
 - package: go.etcd.io/bbolt
   version: ^1.3.3
-<<<<<<< HEAD
 - package: github.com/ethereum/go-ethereum
   version: ^1.9.1
 - package: gopkg.in/urfave/cli.v1
   version: ^1.20.0
-=======
 - package: github.com/emirpasic/gods
   version: ~1.12.0
->>>>>>> c9418b7a
 testImport:
 - package: github.com/davecgh/go-spew
   version: ^1.1.1
