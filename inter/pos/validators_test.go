--- conflicted
+++ resolved
@@ -90,11 +90,8 @@
 
 	count := 0
 	sum := 0
-<<<<<<< HEAD
-	for _, id := range v.Iterate() {
-=======
-	for _, addr := range v.IDs() {
->>>>>>> 4d02249b
+
+	for _, id := range v.IDs() {
 		count++
 		sum += int(v.Get(id))
 	}
